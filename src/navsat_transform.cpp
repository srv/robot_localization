/*
 * Copyright (c) 2015, Charles River Analytics, Inc.
 * All rights reserved.
 *
 * Redistribution and use in source and binary forms, with or without
 * modification, are permitted provided that the following conditions
 * are met:
 *
 * 1. Redistributions of source code must retain the above copyright
 * notice, this list of conditions and the following disclaimer.
 * 2. Redistributions in binary form must reproduce the above
 * copyright notice, this list of conditions and the following
 * disclaimer in the documentation and/or other materials provided
 * with the distribution.
 * 3. Neither the name of the copyright holder nor the names of its
 * contributors may be used to endorse or promote products derived
 * from this software without specific prior written permission.
 *
 * THIS SOFTWARE IS PROVIDED BY THE COPYRIGHT HOLDERS AND CONTRIBUTORS
 * "AS IS" AND ANY EXPRESS OR IMPLIED WARRANTIES, INCLUDING, BUT NOT
 * LIMITED TO, THE IMPLIED WARRANTIES OF MERCHANTABILITY AND FITNESS
 * FOR A PARTICULAR PURPOSE ARE DISCLAIMED. IN NO EVENT SHALL THE
 * COPYRIGHT HOLDER OR CONTRIBUTORS BE LIABLE FOR ANY DIRECT, INDIRECT,
 * INCIDENTAL, SPECIAL, EXEMPLARY, OR CONSEQUENTIAL DAMAGES (INCLUDING,
 * BUT NOT LIMITED TO, PROCUREMENT OF SUBSTITUTE GOODS OR SERVICES;
 * LOSS OF USE, DATA, OR PROFITS; OR BUSINESS INTERRUPTION) HOWEVER
 * CAUSED AND ON ANY THEORY OF LIABILITY, WHETHER IN CONTRACT, STRICT
 * LIABILITY, OR TORT (INCLUDING NEGLIGENCE OR OTHERWISE) ARISING IN
 * ANY WAY OUT OF THE USE OF THIS SOFTWARE, EVEN IF ADVISED OF THE
 * POSSIBILITY OF SUCH DAMAGE.
 */

#include "robot_localization/navsat_transform.h"
#include "robot_localization/filter_common.h"
#include "robot_localization/navsat_conversions.h"

<<<<<<< HEAD
#include <tf2_geometry_msgs/tf2_geometry_msgs.h>
=======
#include <tf/tfMessage.h>
#include <tf/transform_broadcaster.h>
>>>>>>> dbcf0cb9

namespace RobotLocalization
{
  NavSatTransform::NavSatTransform() :
    magneticDeclination_(0.0),
    utmOdomTfYaw_(0.0),
    yawOffset_(0.0),
    broadcastUtmTransform_(false),
    hasOdom_(false),
    hasGps_(false),
    hasImu_(false),
    transformGood_(false),
    gpsUpdated_(false),
    odomUpdated_(false),
    publishGps_(false),
    useOdometryYaw_(false),
    worldFrameId_("odom"),
    utmZone_("")
 {
    latestUtmCovariance_.resize(POSE_SIZE, POSE_SIZE);
  }

  NavSatTransform::~NavSatTransform()
  {

  }

  void NavSatTransform::odomCallback(const nav_msgs::OdometryConstPtr& msg)
  {
    tf2::fromMsg(msg->pose.pose, latestWorldPose_);
    worldFrameId_ = msg->header.frame_id;
    hasOdom_ = true;
    odomUpdateTime_ = msg->header.stamp;
    odomUpdated_ = true;

    // Users can optionally use the (potentially fused) heading from
    // the odometry source, which may have multiple fused sources of
    // heading data, and so would act as a better heading for the
    // UTM->world_frame transform.
    if(useOdometryYaw_ && !transformGood_)
    {
      tf2::fromMsg(msg->pose.pose.orientation, latestOrientation_);
      hasImu_ = true;
    }
  }

  void NavSatTransform::gpsFixCallback(const sensor_msgs::NavSatFixConstPtr& msg)
  {
    hasGps_ = (msg->status.status != sensor_msgs::NavSatStatus::STATUS_NO_FIX &&
               !std::isnan(msg->altitude) &&
               !std::isnan(msg->latitude) &&
               !std::isnan(msg->longitude));

    if(hasGps_)
    {
      double utmX = 0;
      double utmY = 0;
      NavsatConversions::LLtoUTM(msg->latitude, msg->longitude, utmY, utmX, utmZone_);
<<<<<<< HEAD
      latestUtmPose_.setOrigin(tf2::Vector3(utmX, utmY, msg->altitude));
=======
      latestUtmPose_.setOrigin(tf::Vector3(utmX, utmY, msg->altitude));
>>>>>>> dbcf0cb9
      latestUtmCovariance_.setZero();

      // Copy the measurement's covariance matrix so that we can rotate it later
      for (size_t i = 0; i < POSITION_SIZE; i++)
      {
        for (size_t j = 0; j < POSITION_SIZE; j++)
        {
          latestUtmCovariance_(i, j) = msg->position_covariance[POSITION_SIZE * i + j];
        }
      }

      gpsUpdateTime_ = msg->header.stamp;
      gpsUpdated_ = true;
    }
  }

  void NavSatTransform::imuCallback(const sensor_msgs::ImuConstPtr& msg)
  {
    tf2::fromMsg(msg->orientation, latestOrientation_);
    hasImu_ = true;
  }

  void NavSatTransform::computeTransform()
  {
    // Only do this if:
    // 1. We haven't computed the odom_frame->utm_frame transform before
    // 2. We've received the data we need
    if(!transformGood_ &&
       hasOdom_ &&
       hasGps_ &&
       hasImu_)
    {
      // Get the IMU's current RPY values. Need the raw values (for yaw, anyway).
      tf2::Matrix3x3 mat(latestOrientation_);

      // Convert to RPY
      double imuRoll;
      double imuPitch;
      double imuYaw;
      mat.getRPY(imuRoll, imuPitch, imuYaw);

      /* The IMU's heading was likely originally reported w.r.t. magnetic north.
       * However, all the nodes in robot_localization assume that orientation data,
       * including that reported by IMUs, is reported in an ENU frame, with a 0 yaw
       * value being reported when facing east and increasing counter-clockwise (i.e.,
       * towards north). Conveniently, this aligns with the UTM grid, where X is east
       * and Y is north. However, we have two additional considerations:
       *   1. The IMU may have its non-ENU frame data transformed to ENU, but there's
       *      a possibility that its data has not been corrected for magnetic
       *      declination. We need to account for this. A positive magnetic
       *      declination is counter-clockwise in an ENU frame. Therefore, if
       *      we have a magnetic declination of N radians, then when the sensor
       *      is facing a heading of N, it reports 0. Therefore, we need to add
       *      the declination angle.
       *   2. To account for any other offsets that may not be accounted for by the
       *      IMU driver or any interim processing node, we expose a yaw offset that
       *      lets users work with navsat_transform_node.
       */
      imuYaw += (magneticDeclination_ + yawOffset_);

      ROS_INFO_STREAM("Corrected for magnetic declination of " << std::fixed << magneticDeclination_ <<
                      ", user-specified offset of " << yawOffset_ << ", and fixed offset of " << (M_PI / 2.0) <<
                      ". Transform heading factor is now " << imuYaw);

      // Convert to tf-friendly structures
      tf2::Quaternion imuQuat;
      imuQuat.setRPY(0.0, 0.0, imuYaw);

      // The transform order will be orig_odom_pos * orig_utm_pos_inverse * cur_utm_pos.
      // Doing it this way will allow us to cope with having non-zero odometry position
      // when we get our first GPS message.
      tf2::Transform utmPoseWithOrientation;
      utmPoseWithOrientation.setOrigin(latestUtmPose_.getOrigin());
      utmPoseWithOrientation.setRotation(imuQuat);
      utmWorldTransform_.mult(latestWorldPose_, utmPoseWithOrientation.inverse());

      utmWorldTransInverse_ = utmWorldTransform_.inverse();

      double roll = 0;
      double pitch = 0;
      double yaw = 0;
      mat.setRotation(latestWorldPose_.getRotation());
      mat.getRPY(roll, pitch, yaw);

      ROS_INFO_STREAM("Latest world frame pose is: " << std::fixed <<
                      "\nPosition: (" << latestWorldPose_.getOrigin().getX() << ", " <<
                                         latestWorldPose_.getOrigin().getY() << ", " <<
                                         latestWorldPose_.getOrigin().getZ() << ")" <<
                      "\nOrientation: (" << roll << ", " <<
                                            pitch << ", " <<
                                            yaw << ")");

      mat.setRotation(utmWorldTransform_.getRotation());
      mat.getRPY(roll, pitch, yaw);

      ROS_INFO_STREAM("World frame->utm transform is " << std::fixed <<
                       "\nPosition: (" << utmWorldTransform_.getOrigin().getX() << ", " <<
                                          utmWorldTransform_.getOrigin().getY() << ", " <<
                                          utmWorldTransform_.getOrigin().getZ() << ")" <<
                       "\nOrientation: (" << roll << ", " <<
                                             pitch << ", " <<
                                             yaw << ")");

      transformGood_ = true;

      // Send out the (static) UTM transform in case anyone else would like to use it.
      if(broadcastUtmTransform_)
      {
        geometry_msgs::TransformStamped utmTransformStamped;
        utmTransformStamped.child_frame_id = "utm";
        utmTransformStamped.transform = tf2::toMsg(utmWorldTransform_);
        utmTransformStamped.header.frame_id = worldFrameId_;
        utmTransformStamped.header.stamp = ros::Time::now();
        utmBroadcaster_.sendTransform(utmTransformStamped);
      }
    }
  }

  bool NavSatTransform::prepareGpsOdometry(nav_msgs::Odometry &gpsOdom)
  {
    bool newData = false;

    if(transformGood_ && gpsUpdated_)
    {
      tf2::Transform transformedUtm;

      transformedUtm.mult(utmWorldTransform_, latestUtmPose_);
      transformedUtm.setRotation(tf2::Quaternion::getIdentity());

      // Rotate the covariance as well
      tf2::Matrix3x3 rot(utmWorldTransform_.getRotation());
      Eigen::MatrixXd rot6d(POSE_SIZE, POSE_SIZE);
      rot6d.setIdentity();

      for(size_t rInd = 0; rInd < POSITION_SIZE; ++rInd)
      {
        rot6d(rInd, 0) = rot.getRow(rInd).getX();
        rot6d(rInd, 1) = rot.getRow(rInd).getY();
        rot6d(rInd, 2) = rot.getRow(rInd).getZ();
        rot6d(rInd+POSITION_SIZE, 3) = rot.getRow(rInd).getX();
        rot6d(rInd+POSITION_SIZE, 4) = rot.getRow(rInd).getY();
        rot6d(rInd+POSITION_SIZE, 5) = rot.getRow(rInd).getZ();
      }

      // Rotate the covariance
      latestUtmCovariance_ = rot6d * latestUtmCovariance_.eval() * rot6d.transpose();

      // Now fill out the message. Set the orientation to the identity.
      tf2::toMsg(transformedUtm, gpsOdom.pose.pose);
      gpsOdom.pose.pose.position.z = (zeroAltitude_ ? 0.0 : gpsOdom.pose.pose.position.z);

      // Copy the measurement's covariance matrix so that we can rotate it later
      for (size_t i = 0; i < POSE_SIZE; i++)
      {
        for (size_t j = 0; j < POSE_SIZE; j++)
        {
          gpsOdom.pose.covariance[POSE_SIZE * i + j] = latestUtmCovariance_(i, j);
        }
      }

      gpsOdom.header.frame_id = worldFrameId_;
      gpsOdom.header.stamp = gpsUpdateTime_;

      // Mark this GPS as used
      gpsUpdated_ = false;
      newData = true;
    }

    return newData;
  }

  bool NavSatTransform::prepareFilteredGps(sensor_msgs::NavSatFix &filteredGps)
  {
    bool newData = false;

    if(transformGood_ && odomUpdated_)
    {
      tf2::Transform odomAsUtm;

      odomAsUtm.mult(utmWorldTransInverse_, latestWorldPose_);
      odomAsUtm.setRotation(tf2::Quaternion::getIdentity());

      // Rotate the covariance as well
      tf2::Matrix3x3 rot(utmWorldTransInverse_.getRotation());
      Eigen::MatrixXd rot6d(POSE_SIZE, POSE_SIZE);
      rot6d.setIdentity();

      for(size_t rInd = 0; rInd < POSITION_SIZE; ++rInd)
      {
        rot6d(rInd, 0) = rot.getRow(rInd).getX();
        rot6d(rInd, 1) = rot.getRow(rInd).getY();
        rot6d(rInd, 2) = rot.getRow(rInd).getZ();
        rot6d(rInd+POSITION_SIZE, 3) = rot.getRow(rInd).getX();
        rot6d(rInd+POSITION_SIZE, 4) = rot.getRow(rInd).getY();
        rot6d(rInd+POSITION_SIZE, 5) = rot.getRow(rInd).getZ();
      }

      // Rotate the covariance
      latestOdomCovariance_ = rot6d * latestOdomCovariance_.eval() * rot6d.transpose();

      // Now convert the data back to lat/long and place into the message
      NavsatConversions::UTMtoLL(odomAsUtm.getOrigin().getY(), odomAsUtm.getOrigin().getX(), utmZone_, filteredGps.latitude, filteredGps.longitude);
      filteredGps.altitude = odomAsUtm.getOrigin().getZ();

      // Copy the measurement's covariance matrix back
      for (size_t i = 0; i < POSITION_SIZE; i++)
      {
        for (size_t j = 0; j < POSITION_SIZE; j++)
        {
          filteredGps.position_covariance[POSITION_SIZE * i + j] = latestUtmCovariance_(i, j);
        }
      }

      filteredGps.position_covariance_type = sensor_msgs::NavSatFix::COVARIANCE_TYPE_KNOWN;
      filteredGps.status.status = sensor_msgs::NavSatStatus::STATUS_GBAS_FIX;
      filteredGps.header.frame_id = "gps";
      filteredGps.header.stamp = odomUpdateTime_;

      // Mark this GPS as used
      odomUpdated_ = false;
      newData = true;
    }

    return newData;
  }

  void NavSatTransform::run()
  {
    ros::Time::init();

    double frequency = 10.0;
    double delay = 0.0;

    ros::NodeHandle nh;
    ros::NodeHandle nhPriv("~");

    // Load the parameters we need
    nhPriv.getParam("magnetic_declination_radians", magneticDeclination_);
    nhPriv.param("yaw_offset", yawOffset_, 0.0);
    nhPriv.param("broadcast_utm_transform", broadcastUtmTransform_, false);
    nhPriv.param("zero_altitude", zeroAltitude_, false);
    nhPriv.param("publish_filtered_gps", publishGps_, false);
    nhPriv.param("use_odometry_yaw", useOdometryYaw_, false);
    nhPriv.param("frequency", frequency, 10.0);
    nhPriv.param("delay", delay, 0.0);

    // Subscribe to the messages we need
    ros::Subscriber odomSub = nh.subscribe("odometry/filtered", 1, &NavSatTransform::odomCallback, this);
    ros::Subscriber gpsSub = nh.subscribe("gps/fix", 1, &NavSatTransform::gpsFixCallback, this);
    ros::Subscriber imuSub;

    if(!useOdometryYaw_)
    {
      imuSub = nh.subscribe("imu/data", 1, &NavSatTransform::imuCallback, this);
    }

    ros::Publisher gpsOdomPub = nh.advertise<nav_msgs::Odometry>("odometry/gps", 10);
    ros::Publisher filteredGpsPub;

    if(publishGps_)
    {
      filteredGpsPub = nh.advertise<sensor_msgs::NavSatFix>("gps/filtered", 10);
    }

    // Sleep for the parameterized amount of time, to give
    // other nodes time to start up (not always necessary)
    ros::Duration startDelay(delay);
    startDelay.sleep();

    ros::Rate rate(frequency);
    while(ros::ok())
    {
      ros::spinOnce();

      if(!transformGood_)
      {
        computeTransform();

        if(transformGood_ && !useOdometryYaw_)
        {
          // Once we have the transform, we don't need the IMU
          imuSub.shutdown();
        }
      }
      else
      {
        nav_msgs::Odometry gpsOdom;
        if(prepareGpsOdometry(gpsOdom))
        {
          gpsOdomPub.publish(gpsOdom);
        }

        if(publishGps_)
        {
          sensor_msgs::NavSatFix odomGps;
          if(prepareFilteredGps(odomGps))
          {
            filteredGpsPub.publish(odomGps);
          }
        }
      }

      rate.sleep();
    }

  }
}<|MERGE_RESOLUTION|>--- conflicted
+++ resolved
@@ -34,12 +34,8 @@
 #include "robot_localization/filter_common.h"
 #include "robot_localization/navsat_conversions.h"
 
-<<<<<<< HEAD
-#include <tf2_geometry_msgs/tf2_geometry_msgs.h>
-=======
 #include <tf/tfMessage.h>
 #include <tf/transform_broadcaster.h>
->>>>>>> dbcf0cb9
 
 namespace RobotLocalization
 {
@@ -98,11 +94,7 @@
       double utmX = 0;
       double utmY = 0;
       NavsatConversions::LLtoUTM(msg->latitude, msg->longitude, utmY, utmX, utmZone_);
-<<<<<<< HEAD
-      latestUtmPose_.setOrigin(tf2::Vector3(utmX, utmY, msg->altitude));
-=======
       latestUtmPose_.setOrigin(tf::Vector3(utmX, utmY, msg->altitude));
->>>>>>> dbcf0cb9
       latestUtmCovariance_.setZero();
 
       // Copy the measurement's covariance matrix so that we can rotate it later
