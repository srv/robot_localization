--- conflicted
+++ resolved
@@ -73,15 +73,6 @@
   return os;
 }
 
-std::ostream& operator<<(std::ostream& os, const tf::Vector3 &vec)
-{
-
-  os << "(" << std::setprecision(20) << vec.getX() << " " <<
-        vec.getY() << " " << vec.getZ() << ")\n";
-
-  return os;
-}
-
 namespace RobotLocalization
 {
   template<class Filter> class RosFilter
@@ -796,10 +787,6 @@
         Eigen::MatrixXd measurementCovariance(STATE_SIZE, STATE_SIZE);
         std::vector<int> updateVector(STATE_SIZE, true);
 
-<<<<<<< HEAD
-        // Prepare the pose data for inclusion in the filter
-        preparePose(msg, topicName, worldFrameId_, updateVector, false, measurement, measurementCovariance);
-=======
         // We only measure pose variables, so initialize the vector to 0
         measurement.setZero();
 
@@ -811,7 +798,6 @@
         preparePose(msg, topicName, odomFrameName_, updateVector, false, measurement, measurementCovariance);
 
         // Force everything to be reset
->>>>>>> 6fdfd55a
         filter_.setState(measurement);
         filter_.setEstimateErrorCovariance(measurementCovariance);
 
